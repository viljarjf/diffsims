--- conflicted
+++ resolved
@@ -459,7 +459,6 @@
     return tuple((int(x / common_factor)) for x in (u, v, w))
 
 
-<<<<<<< HEAD
 def get_intesnities_params(reciprocal_lattice, reciprocal_radius):
 
     """Calculates the variables needed for get_kinematical_intensities
@@ -505,7 +504,7 @@
         g_hkls.append(dict_i_to_d[tuple(unique_hkl)])
 
     return unique_hkls, multiplicites, g_hkls
-=======
+
 def get_holz_angle(electron_wavelength, lattice_parameter):
     """ Converts electron wavelength and lattice paramater to holz angle
     Parameters
@@ -784,5 +783,4 @@
     a = lattice_size
     d = a / (h ** 2 + k ** 2 + l ** 2) ** 0.5
     scattering_angle = 2 * np.arcsin(wavelength / (2 * d))
-    return scattering_angle
->>>>>>> 84827968
+    return scattering_angle