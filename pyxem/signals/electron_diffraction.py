--- conflicted
+++ resolved
@@ -28,13 +28,8 @@
 from pyxem.utils.expt_utils import _index_coords, _cart2polar, _polar2cart, \
     radial_average, gain_normalise, remove_dead, affine_transformation, \
     regional_filter, subtract_background_dog, subtract_background_median, \
-<<<<<<< HEAD
-    subtract_reference, circular_mask, reference_circle, \
-    find_beam_offset_cross_correlation, peaks_as_gvectors
-=======
     subtract_reference, circular_mask, find_beam_offset_cross_correlation, \
     peaks_as_gvectors
->>>>>>> f11840dc
 
 from pyxem.utils.peakfinders2D import find_peaks_zaefferer, find_peaks_stat, \
     find_peaks_dog, find_peaks_log, find_peaks_xc
